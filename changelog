--- conflicted
+++ resolved
@@ -2,11 +2,8 @@
 
 0.9
 * adding update method
-<<<<<<< HEAD
-=======
 * adding BigInt column (thanks @Lifto)
 * adding support for timezone aware time uuid functions (thanks @dokai)
->>>>>>> 73756b24
 * only saving collection fields on insert if they've been modified
 
 0.8.5
