#http://pypi.python.org/pypi/cql/1.0.4
#http://code.google.com/a/apache-extras.org/p/cassandra-dbapi2 /
#http://cassandra.apache.org/doc/cql/CQL.html
from __future__ import absolute_import

from collections import namedtuple
<<<<<<< HEAD
from cassandra.cluster import Cluster, NoHostAvailable
from cassandra.query import SimpleStatement, Statement
import six

try:
    import Queue as queue
except ImportError:
    # python 3
    import queue

import logging

=======
from cassandra.cluster import Cluster, _NOT_SET
from cassandra.query import SimpleStatement, Statement, dict_factory
>>>>>>> 4d301f8e
from cqlengine.exceptions import CQLEngineException, UndefinedKeyspaceException
from cassandra import ConsistencyLevel
from cqlengine.statements import BaseCQLStatement
from types import NoneType

import logging


LOG = logging.getLogger('cqlengine.cql')
NOT_SET = _NOT_SET  # required for passing timeout to Session.execute



class CQLConnectionError(CQLEngineException): pass

Host = namedtuple('Host', ['name', 'port'])

cluster = None
session = None
lazy_connect_args = None
default_consistency_level = None

def setup(
        hosts,
        default_keyspace,
        consistency=ConsistencyLevel.ONE,
        lazy_connect=False,
        retry_connect=False,
        **kwargs):
    """
    Records the hosts and connects to one of them

    :param hosts: list of hosts, see http://datastax.github.io/python-driver/api/cassandra/cluster.html
    :type hosts: list
    :param default_keyspace: The default keyspace to use
    :type default_keyspace: str
    :param consistency: The global consistency level
    :type consistency: int
    :param lazy_connect: True if should not connect until first use
    :type lazy_connect: bool
    :param retry_connect: bool
    :param retry_connect: True if we should retry to connect even if there was a connection failure initially
    """
    global cluster, session, default_consistency_level, lazy_connect_args

    if 'username' in kwargs or 'password' in kwargs:
        raise CQLEngineException("Username & Password are now handled by using the native driver's auth_provider")

    if not default_keyspace:
        raise UndefinedKeyspaceException()

    from cqlengine import models
    models.DEFAULT_KEYSPACE = default_keyspace

    default_consistency_level = consistency
    if lazy_connect:
        kwargs['default_keyspace'] = default_keyspace
        kwargs['consistency'] = consistency
        kwargs['lazy_connect'] = False
        kwargs['retry_connect'] = retry_connect
        lazy_connect_args = (hosts, kwargs)
        return

    cluster = Cluster(hosts, **kwargs)
    try:
        session = cluster.connect()
    except NoHostAvailable:
        if retry_connect:
            kwargs['default_keyspace'] = default_keyspace
            kwargs['consistency'] = consistency
            kwargs['lazy_connect'] = False
            kwargs['retry_connect'] = retry_connect
            lazy_connect_args = (hosts, kwargs)
        raise
    session.row_factory = dict_factory


def execute(query, params=None, consistency_level=None, timeout=NOT_SET):

    handle_lazy_connect()

    if not session:
        raise CQLEngineException("It is required to setup() cqlengine before executing queries")

    if consistency_level is None:
        consistency_level = default_consistency_level

    if isinstance(query, Statement):
        pass

    elif isinstance(query, BaseCQLStatement):
        params = query.get_context()
        query = str(query)
        query = SimpleStatement(query, consistency_level=consistency_level)

    elif isinstance(query, six.string_types):
        query = SimpleStatement(query, consistency_level=consistency_level)

    LOG.info(query.query_string)

    params = params or {}
    result = session.execute(query, params, timeout=timeout)

    return result

def get_session():
    handle_lazy_connect()
    return session

def get_cluster():
    handle_lazy_connect()
    return cluster

def handle_lazy_connect():
    global lazy_connect_args
    if lazy_connect_args:
        hosts, kwargs = lazy_connect_args
        lazy_connect_args = None
        setup(hosts, **kwargs)<|MERGE_RESOLUTION|>--- conflicted
+++ resolved
@@ -1,33 +1,20 @@
 #http://pypi.python.org/pypi/cql/1.0.4
-#http://code.google.com/a/apache-extras.org/p/cassandra-dbapi2 /
 #http://cassandra.apache.org/doc/cql/CQL.html
 from __future__ import absolute_import
 
 from collections import namedtuple
-<<<<<<< HEAD
-from cassandra.cluster import Cluster, NoHostAvailable
-from cassandra.query import SimpleStatement, Statement
-import six
 
-try:
-    import Queue as queue
-except ImportError:
-    # python 3
-    import queue
+from cassandra.cluster import Cluster, NoHostAvailable, _NOT_SET
 
-import logging
+from cassandra.query import SimpleStatement, Statement, dict_factory
 
-=======
-from cassandra.cluster import Cluster, _NOT_SET
-from cassandra.query import SimpleStatement, Statement, dict_factory
->>>>>>> 4d301f8e
 from cqlengine.exceptions import CQLEngineException, UndefinedKeyspaceException
 from cassandra import ConsistencyLevel
 from cqlengine.statements import BaseCQLStatement
 from types import NoneType
 
 import logging
-
+import six
 
 LOG = logging.getLogger('cqlengine.cql')
 NOT_SET = _NOT_SET  # required for passing timeout to Session.execute
