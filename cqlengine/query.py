--- conflicted
+++ resolved
@@ -481,11 +481,7 @@
         else:
             return self[0]
 
-<<<<<<< HEAD
-    def order_by(self, colname):
-=======
     def order_by(self, *colnames):
->>>>>>> beb1f487
         """
         orders the result set.
         ordering can only use clustering columns.
