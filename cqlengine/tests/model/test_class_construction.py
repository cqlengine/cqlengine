from cqlengine.tests.base import BaseCassEngTestCase

from cqlengine.exceptions import ModelException
from cqlengine.models import Model
from cqlengine import columns
import cqlengine

class TestModelClassFunction(BaseCassEngTestCase):
    """
    Tests verifying the behavior of the Model metaclass
    """

    def test_column_attributes_handled_correctly(self):
        """
        Tests that column attributes are moved to a _columns dict
        and replaced with simple value attributes
        """

        class TestModel(Model):
            text = columns.Text()

        #check class attibutes
        self.assertHasAttr(TestModel, '_columns')
        self.assertHasAttr(TestModel, 'id')
        self.assertHasAttr(TestModel, 'text')

        #check instance attributes
        inst = TestModel()
        self.assertHasAttr(inst, 'id')
        self.assertHasAttr(inst, 'text')
        self.assertIsNone(inst.id)
        self.assertIsNone(inst.text)

    def test_db_map(self):
        """
        Tests that the db_map is properly defined
        -the db_map allows columns
        """
        class WildDBNames(Model):
            content = columns.Text(db_field='words_and_whatnot')
            numbers = columns.Integer(db_field='integers_etc')

        db_map = WildDBNames._db_map
        self.assertEquals(db_map['words_and_whatnot'], 'content')
        self.assertEquals(db_map['integers_etc'], 'numbers')

    def test_attempting_to_make_duplicate_column_names_fails(self):
        """
        Tests that trying to create conflicting db column names will fail
        """

        with self.assertRaises(ModelException):
            class BadNames(Model):
                words = columns.Text()
                content = columns.Text(db_field='words')

    def test_column_ordering_is_preserved(self):
        """
        Tests that the _columns dics retains the ordering of the class definition
        """

        class Stuff(Model):
            words = columns.Text()
            content = columns.Text()
            numbers = columns.Integer()

        self.assertEquals(Stuff._columns.keys(), ['id', 'words', 'content', 'numbers'])

    def test_value_managers_are_keeping_model_instances_isolated(self):
        """
        Tests that instance value managers are isolated from other instances
        """
        class Stuff(Model):
            num = columns.Integer()

        inst1 = Stuff(num=5)
        inst2 = Stuff(num=7)

        self.assertNotEquals(inst1.num, inst2.num)
        self.assertEquals(inst1.num, 5)
        self.assertEquals(inst2.num, 7)

    def test_superclass_fields_are_inherited(self):
        """
        Tests that fields defined on the super class are inherited properly
        """
        class TestModel(Model):
            text = columns.Text()

        class InheritedModel(TestModel):
            numbers = columns.Integer()

        assert 'text' in InheritedModel._columns
        assert 'numbers' in InheritedModel._columns

    def test_normal_fields_can_be_defined_between_primary_keys(self):
        """
        Tests tha non primary key fields can be defined between primary key fields
        """

    def test_at_least_one_non_primary_key_column_is_required(self):
        """
        Tests that an error is raised if a model doesn't contain at least one primary key field
        """

    def test_model_keyspace_attribute_must_be_a_string(self):
        """
        Tests that users can't set the keyspace to None, or something else
        """

    def test_indexes_arent_allowed_on_models_with_multiple_primary_keys(self):
        """
        Tests that attempting to define an index on a model with multiple primary keys fails
        """

    def test_meta_data_is_not_inherited(self):
        """
        Test that metadata defined in one class, is not inherited by subclasses
        """

<<<<<<< HEAD
    def test_partition_keys(self):
        """
        Test compound partition key definition
        """
        class ModelWithPartitionKeys(cqlengine.Model):
            c1 = cqlengine.Text(primary_key=True)
            p1 = cqlengine.Text(partition_key=True)
            p2 = cqlengine.Text(partition_key=True)

        cols = ModelWithPartitionKeys._columns

        self.assertTrue(cols['c1'].primary_key)
        self.assertFalse(cols['c1'].partition_key)

        self.assertTrue(cols['p1'].primary_key)
        self.assertTrue(cols['p1'].partition_key)
        self.assertTrue(cols['p2'].primary_key)
        self.assertTrue(cols['p2'].partition_key)

        obj = ModelWithPartitionKeys(p1='a', p2='b')
        self.assertEquals(obj.pk, ('a', 'b'))
=======
    def test_del_attribute_is_assigned_properly(self):
        """ Tests that columns that can be deleted have the del attribute """
        class DelModel(Model):
            key = columns.Integer(primary_key=True)
            data = columns.Integer(required=False)

        model = DelModel(key=4, data=5)
        del model.data
        with self.assertRaises(AttributeError):
            del model.key
>>>>>>> d9b0eb9b

class TestManualTableNaming(BaseCassEngTestCase):
    
    class RenamedTest(cqlengine.Model):
        keyspace = 'whatever'
        table_name = 'manual_name'
        
        id = cqlengine.UUID(primary_key=True)
        data = cqlengine.Text()
        
    def test_proper_table_naming(self):
        assert self.RenamedTest.column_family_name(include_keyspace=False) == 'manual_name'
        assert self.RenamedTest.column_family_name(include_keyspace=True) == 'whatever.manual_name'

    def test_manual_table_name_is_not_inherited(self):
        class InheritedTest(self.RenamedTest): pass
        assert InheritedTest.table_name is None










<|MERGE_RESOLUTION|>--- conflicted
+++ resolved
@@ -118,7 +118,6 @@
         Test that metadata defined in one class, is not inherited by subclasses
         """
 
-<<<<<<< HEAD
     def test_partition_keys(self):
         """
         Test compound partition key definition
@@ -140,7 +139,7 @@
 
         obj = ModelWithPartitionKeys(p1='a', p2='b')
         self.assertEquals(obj.pk, ('a', 'b'))
-=======
+
     def test_del_attribute_is_assigned_properly(self):
         """ Tests that columns that can be deleted have the del attribute """
         class DelModel(Model):
@@ -151,7 +150,6 @@
         del model.data
         with self.assertRaises(AttributeError):
             del model.key
->>>>>>> d9b0eb9b
 
 class TestManualTableNaming(BaseCassEngTestCase):
     
